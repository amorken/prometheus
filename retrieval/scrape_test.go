--- conflicted
+++ resolved
@@ -28,7 +28,6 @@
 	"testing"
 	"time"
 
-	"github.com/go-kit/kit/log"
 	"github.com/prometheus/common/model"
 	"github.com/stretchr/testify/require"
 	"golang.org/x/net/context"
@@ -167,7 +166,7 @@
 		targets:    map[uint64]*Target{},
 		loops:      map[uint64]loop{},
 		newLoop:    newLoop,
-		logger:     log.NewNopLogger(),
+		logger:     nil,
 	}
 
 	// Reloading a scrape pool with a new scrape configuration must stop all scrape
@@ -231,12 +230,7 @@
 func TestScrapePoolAppender(t *testing.T) {
 	cfg := &config.ScrapeConfig{}
 	app := &nopAppendable{}
-<<<<<<< HEAD
-
 	sp := newScrapePool(context.Background(), cfg, app, nil)
-=======
-	sp := newScrapePool(context.Background(), cfg, app, log.Base())
->>>>>>> 1b80f631
 
 	wrapped := sp.appender()
 
@@ -248,50 +242,6 @@
 		t.Fatalf("Expected base appender but got %T", tl.Appender)
 	}
 
-<<<<<<< HEAD
-	cfg.HonorLabels = true
-	wrapped = sp.reportAppender(target)
-
-	hl, ok := wrapped.(ruleLabelsAppender)
-	if !ok {
-		t.Fatalf("Expected ruleLabelsAppender but got %T", wrapped)
-	}
-	if _, ok := rl.Appender.(nopAppender); !ok {
-		t.Fatalf("Expected base appender but got %T", hl.Appender)
-	}
-}
-
-func TestScrapePoolSampleAppender(t *testing.T) {
-	cfg := &config.ScrapeConfig{
-		MetricRelabelConfigs: []*config.RelabelConfig{
-			{}, {}, {},
-		},
-	}
-
-	target := newTestTarget("example.com:80", 10*time.Millisecond, nil)
-	app := &nopAppendable{}
-
-	sp := newScrapePool(context.Background(), cfg, app, nil)
-	sp.maxAheadTime = 0
-
-	cfg.HonorLabels = false
-	wrapped := sp.sampleAppender(target)
-
-	rl, ok := wrapped.(ruleLabelsAppender)
-	if !ok {
-		t.Fatalf("Expected ruleLabelsAppender but got %T", wrapped)
-	}
-	re, ok := rl.Appender.(relabelAppender)
-	if !ok {
-		t.Fatalf("Expected relabelAppender but got %T", rl.Appender)
-	}
-	if _, ok := re.Appender.(nopAppender); !ok {
-		t.Fatalf("Expected base appender but got %T", re.Appender)
-	}
-
-	cfg.HonorLabels = true
-=======
->>>>>>> 1b80f631
 	cfg.SampleLimit = 100
 
 	wrapped = sp.appender()
@@ -549,7 +499,7 @@
 		} else if numScrapes == 5 {
 			cancel()
 		}
-		return fmt.Errorf("Scrape failed.")
+		return fmt.Errorf("scrape failed")
 	}
 
 	go func() {
@@ -569,7 +519,7 @@
 		t.Fatalf("Appended samples not as expected. Wanted: %d samples Got: %d", 22, len(appender.result))
 	}
 	if appender.result[0].v != 42.0 {
-		t.Fatalf("Appended first sample not as expected. Wanted: %f Got: %f", appender.result[0], 42)
+		t.Fatalf("Appended first sample not as expected. Wanted: %f Got: %f", appender.result[0].v, 42.0)
 	}
 	if !value.IsStaleNaN(appender.result[5].v) {
 		t.Fatalf("Appended second sample not as expected. Wanted: stale NaN Got: %x", math.Float64bits(appender.result[5].v))
@@ -608,7 +558,7 @@
 		} else if numScrapes == 3 {
 			cancel()
 		}
-		return fmt.Errorf("Scrape failed.")
+		return fmt.Errorf("scrape failed")
 	}
 
 	go func() {
@@ -628,7 +578,7 @@
 		t.Fatalf("Appended samples not as expected. Wanted: %d samples Got: %d", 22, len(appender.result))
 	}
 	if appender.result[0].v != 42.0 {
-		t.Fatalf("Appended first sample not as expected. Wanted: %f Got: %f", appender.result[0], 42)
+		t.Fatalf("Appended first sample not as expected. Wanted: %f Got: %f", appender.result[0].v, 42.0)
 	}
 	if !value.IsStaleNaN(appender.result[5].v) {
 		t.Fatalf("Appended second sample not as expected. Wanted: stale NaN Got: %x", math.Float64bits(appender.result[5].v))
