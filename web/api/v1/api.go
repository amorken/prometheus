--- conflicted
+++ resolved
@@ -28,12 +28,9 @@
 	"github.com/prometheus/common/route"
 	"golang.org/x/net/context"
 
-<<<<<<< HEAD
+	"github.com/prometheus/prometheus/config"
 	"github.com/prometheus/prometheus/pkg/labels"
 	"github.com/prometheus/prometheus/pkg/timestamp"
-=======
-	"github.com/prometheus/prometheus/config"
->>>>>>> 29fff1ec
 	"github.com/prometheus/prometheus/promql"
 	"github.com/prometheus/prometheus/retrieval"
 	"github.com/prometheus/prometheus/storage"
@@ -107,31 +104,19 @@
 	targetRetriever       targetRetriever
 	alertmanagerRetriever alertmanagerRetriever
 
-<<<<<<< HEAD
-	now func() time.Time
+	now    func() time.Time
+	config func() config.Config
 }
 
 // NewAPI returns an initialized API type.
-func NewAPI(qe *promql.Engine, q promql.Queryable, tr targetRetriever, ar alertmanagerRetriever) *API {
-=======
-	now    func() model.Time
-	config func() config.Config
-}
-
-// NewAPI returns an initialized API type.
-func NewAPI(qe *promql.Engine, st local.Storage, tr targetRetriever, ar alertmanagerRetriever, configFunc func() config.Config) *API {
->>>>>>> 29fff1ec
+func NewAPI(qe *promql.Engine, q promql.Queryable, tr targetRetriever, ar alertmanagerRetriever, configFunc func() config.Config) *API {
 	return &API{
 		QueryEngine:           qe,
 		Queryable:             q,
 		targetRetriever:       tr,
 		alertmanagerRetriever: ar,
-<<<<<<< HEAD
-		now: time.Now,
-=======
-		now:    model.Now,
+		now:    time.Now,
 		config: configFunc,
->>>>>>> 29fff1ec
 	}
 }
 
